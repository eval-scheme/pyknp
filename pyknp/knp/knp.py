#-*- encoding: utf-8 -*-

from __future__ import absolute_import
from pyknp import Juman
from pyknp import Socket, Subprocess  # TODO(john): move to separate file
from pyknp import BList
import os
import sys
import unittest
import six


class KNP(object):
    """
    KNPを用いて構文解析を行う/KNPの解析結果を読み取るモジュール
    """

    def __init__(self, command='knp', server=None, port=31000, timeout=60,
                 option='-tab', rcfile='', pattern=r'EOS',
<<<<<<< HEAD
                 jumancommand='jumanpp', jumanrcfile='', jumanpp=True, juman=False):
        """
        Args:
            command (str): KNPコマンド
            option (str): KNPオプション (-tab, -ne など)
            jumancommand (str): JUMANコマンド
        """
=======
                 jumancommand='jumanpp', jumanrcfile='', jumanpp=True):
>>>>>>> 18864afc
        self.command = command
        self.server = server
        self.port = port
        self.timeout = timeout
        self.option = option
        self.rcfile = rcfile
        self.pattern = pattern
        self.socket = None
        self.subprocess = None
        self.jumanpp = jumanpp

        if self.rcfile and not os.path.isfile(os.path.expanduser(self.rcfile)):
            raise Exception("Can't read rcfile (%s)!" % self.rcfile)

        self.juman = Juman(command=jumancommand, rcfile=jumanrcfile, jumanpp=self.jumanpp)

    def knp(self, sentence):
        """ parse関数と同じ """
        self.parse(sentence)

    def parse(self, sentence):
        """
        文字列を入力として構文解析を行い、文節列オブジェクトを返す

        Args:
            sentence (str): 文を表す文字列

        Returns:
            BList: 文節列オブジェクト
        """
        assert(isinstance(sentence, six.text_type))
        juman_lines = self.juman.juman_lines(sentence)
        juman_str = "%s%s" % (juman_lines, self.pattern)
        if not self.socket and not self.subprocess:
            if self.server is not None:
                self.socket = Socket(
                    self.server, self.port, "RUN -tab -normal\n")
            else:
                command = "%s %s" % (self.command, self.option)
                if self.rcfile:
                    command += " -r %s" % self.rcfile
                self.subprocess = Subprocess(command)

        if self.socket:
            knp_lines = self.socket.query(juman_str, pattern=self.pattern)
        else:
            knp_lines = self.subprocess.query(juman_str, pattern=self.pattern)
        return BList(knp_lines, self.pattern)

    def result(self, input_str):
        """
        ある文に関するKNP解析結果を文節列オブジェクトに変換する

        Args:
            input_str (str): ある文に関するKNPの出力結果

        Returns:
            BList: 文節列オブジェクト
        """
        return BList(input_str, self.pattern)


class KNPTest(unittest.TestCase):

    def setUp(self):
        self.knp = KNP()

    def test_dpnd(self):
        result = self.knp.parse(u"赤い花が咲いた。")
        self.assertEqual(len(result), 3)
        self.assertEqual(result[0].parent.bnst_id, 1)
        self.assertEqual(len(result[1].children), 1)
        self.assertEqual(result[1].children[0].bnst_id, 0)
        self.assertEqual(result[1].parent.bnst_id, 2)
        self.assertEqual(result[2].parent, None)

    def test_mrph(self):
        result = self.knp.parse(u"赤い花が咲いた。")
        self.assertEqual(
            ''.join([mrph.midasi for mrph in result[0].mrph_list()]), u'赤い')
        self.assertEqual(
            ''.join([mrph.midasi for mrph in result[1].mrph_list()]), u'花が')
        self.assertEqual(
            ''.join([mrph.midasi for mrph in result[2].mrph_list()]), u'咲いた。')

if __name__ == '__main__':
    unittest.main()<|MERGE_RESOLUTION|>--- conflicted
+++ resolved
@@ -17,17 +17,13 @@
 
     def __init__(self, command='knp', server=None, port=31000, timeout=60,
                  option='-tab', rcfile='', pattern=r'EOS',
-<<<<<<< HEAD
-                 jumancommand='jumanpp', jumanrcfile='', jumanpp=True, juman=False):
+                 jumancommand='jumanpp', jumanrcfile='', jumanpp=True):
         """
         Args:
             command (str): KNPコマンド
             option (str): KNPオプション (-tab, -ne など)
             jumancommand (str): JUMANコマンド
         """
-=======
-                 jumancommand='jumanpp', jumanrcfile='', jumanpp=True):
->>>>>>> 18864afc
         self.command = command
         self.server = server
         self.port = port
