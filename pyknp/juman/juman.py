#-*- encoding: utf-8 -*-

from __future__ import absolute_import
from __future__ import print_function
from pyknp import MList
from pyknp import Morpheme
import os
import sys
import re
import socket
import subprocess
import unittest
import six


class Socket(object):

    def __init__(self, hostname, port, option=None):
        try:
            self.sock = socket.socket(socket.AF_INET, socket.SOCK_STREAM)
            self.sock.connect((hostname, port))
        except:
            raise
        if option is not None:
            self.sock.send(option)
        data = ""
        while "OK" not in data:
            data = self.sock.recv(1024)

    def __del__(self):
        if self.sock:
            self.sock.close()

    def query(self, sentence, pattern):
        assert(isinstance(sentence, six.text_type))
        self.sock.sendall("%s\n" % sentence.encode('utf-8').strip())
        data = self.sock.recv(1024)
        recv = data
        while not re.search(pattern, recv):
            data = self.sock.recv(1024)
            recv = "%s%s" % (recv, data)
        return recv.strip().decode('utf-8')


class Subprocess(object):

    def __init__(self, command):
        subproc_args = {'stdin': subprocess.PIPE, 'stdout': subprocess.PIPE,
                'stderr': subprocess.STDOUT, 'cwd': '.',
                'close_fds': sys.platform != "win32"}
        try:
            env = os.environ.copy()
            self.process = subprocess.Popen('bash -c "%s"' % command, env=env,
                                            shell=True, **subproc_args)
        except OSError:
            raise
        (self.stdouterr, self.stdin) = (self.process.stdout, self.process.stdin)

    def __del__(self):
        self.process.stdin.close()
        try:
            self.process.kill()
            self.process.wait()
        except OSError:
            pass
        except TypeError:
            pass
        except AttributeError:
            pass


    def query(self, sentence, pattern):
        assert(isinstance(sentence, six.text_type))
        self.process.stdin.write(sentence.encode('utf-8')+six.b('\n'))
        self.process.stdin.flush()
        result = ""
        while True:
            line = self.stdouterr.readline()[:-1].decode('utf-8')
            if re.search(pattern, line):
                break
            result = "%s%s\n" % (result, line)
        return result
        

class Juman(object):
    """
    形態素解析器 JUMAN を Python から利用するためのモジュール
    """

    def __init__(self, command='jumanpp', server=None, port=32000, timeout=30,
                 option='', rcfile='', ignorepattern='',
<<<<<<< HEAD
                 pattern=r'EOS', juman=False):
        """
        Args:
            command (str): Jumanコマンド
            option (str): Jumanオプション (-e2, -B など)
        """
        self.command = 'juman' if juman else command
=======
                 pattern=r'EOS', jumanpp=True):
        if jumanpp or command != 'jumanpp':
            self.command = command
            self.option = option
        else:
            self.command = 'juman'
            self.option = option+' -e2 -B' 
>>>>>>> 18864afc
        self.server = server
        self.port = port
        self.timeout = timeout
        self.rcfile = rcfile
        self.ignorepattern = ignorepattern
        self.pattern = pattern
        self.socket = None
        self.subprocess = None
        if self.rcfile and not os.path.isfile(os.path.expanduser(self.rcfile)):
            raise Exception("Can't read rcfile (%s)!" % self.rcfile)

    def juman_lines(self, input_str):
        """ 入力文字列に対して形態素解析を行い、そのJuman出力結果を返す

        Args:
            input_str (str): 文を表す文字列

        Returns:
            str: Juman出力結果
        """
        if '\n' in input_str:
            input_str = input_str.replace('\n','')
            print('Analysis is done ignoring "\\n".', file=sys.stderr)
        if not self.socket and not self.subprocess:
            if self.server is not None:
                self.socket = Socket(self.server, self.port, "RUN -e2\n")
            else:
                command = "%s %s" % (self.command, self.option)
                if 'jumanpp' not in self.command and self.rcfile:
                    command += " -r %s" % self.rcfile
                self.subprocess = Subprocess(command)
        if self.socket:
            return self.socket.query(input_str, pattern=self.pattern)
        return self.subprocess.query(input_str, pattern=self.pattern)

    def juman(self, input_str):
        """ analysis関数と同じ """
        assert(isinstance(input_str, six.text_type))
        result = MList(self.juman_lines(input_str))
        return result

    def analysis(self, input_str):
        """ 入力文字列に対して形態素解析し、その結果を MList オブジェクトとして返す
        
        Args:
            input_str (str): 文を表す文字列

        Returns:
            MList: 形態素列オブジェクト
        """
        return self.juman(input_str)

    def result(self, input_str):
        """ Juman出力結果に対して、その結果を MList オブジェクトとして返す
        
        Args:
            input_str (str): Juman出力結果

        Returns:
            MList: 形態素列オブジェクト
        """
        return MList(input_str)


class JumanTest(unittest.TestCase):

    def setUp(self):
        self.jumanpp = Juman()
        self.juman = Juman(juman=True)

    
    # JUMANPP
    def test_normal_jumanpp(self):
        test_str = u"この文を解析してください。"
        result = self.jumanpp.analysis(test_str)
        self.assertEqual(len(result), 7)
        self.assertEqual(''.join(mrph.midasi for mrph in result), test_str)
        self.assertGreaterEqual(len(result.spec().split("\n")), 7)

    def test_nominalization_jumanpp(self):
        test_str = u"音の響きを感じる。"
        result = self.jumanpp.analysis(test_str)
        self.assertEqual(len(result), 6)
        self.assertEqual(''.join(mrph.midasi for mrph in result), test_str)
        self.assertGreaterEqual(len(result.spec().split("\n")), 6)
        self.assertEqual(result[2].midasi, u"響き")
        self.assertEqual(result[2].hinsi, u"名詞")
    
    def test_whitespace_jumanpp(self):
        test_str = u"半角 スペース"
        result = self.jumanpp.analysis(test_str)
        self.assertEqual(len(result), 3)
        self.assertEqual((result[1].bunrui == u'空白'), True) 
        self.assertEqual(''.join(mrph.midasi for mrph in result), u"半角\ スペース")
        self.assertGreaterEqual(len(result.spec().split("\n")), 3)

    # JUMAN 
    def test_normal_juman(self):
        test_str = u"この文を解析してください。"
        result = self.juman.analysis(test_str)
        self.assertEqual(len(result), 7)
        self.assertEqual(''.join(mrph.midasi for mrph in result), test_str)
        self.assertGreaterEqual(len(result.spec().split("\n")), 7)

    def test_whitespace_juman(self):
        test_str = u"半角 スペース"
        result = self.juman.analysis(test_str)
        self.assertEqual(len(result), 4) # 半|角|\ |スペース
        self.assertEqual((result[2].bunrui == u'空白'), True) 
        self.assertEqual(''.join(mrph.midasi for mrph in result), u"半角\ スペース")
        self.assertGreaterEqual(len(result.spec().split("\n")), 4)

if __name__ == '__main__':
    unittest.main()<|MERGE_RESOLUTION|>--- conflicted
+++ resolved
@@ -89,23 +89,18 @@
 
     def __init__(self, command='jumanpp', server=None, port=32000, timeout=30,
                  option='', rcfile='', ignorepattern='',
-<<<<<<< HEAD
-                 pattern=r'EOS', juman=False):
+                 pattern=r'EOS', jumanpp=True):
         """
         Args:
             command (str): Jumanコマンド
             option (str): Jumanオプション (-e2, -B など)
         """
-        self.command = 'juman' if juman else command
-=======
-                 pattern=r'EOS', jumanpp=True):
         if jumanpp or command != 'jumanpp':
             self.command = command
             self.option = option
         else:
             self.command = 'juman'
             self.option = option+' -e2 -B' 
->>>>>>> 18864afc
         self.server = server
         self.port = port
         self.timeout = timeout
